--- conflicted
+++ resolved
@@ -10,7 +10,7 @@
 import { getPageByUrl, connectPuppeteer } from './puppeteerSupport';
 import { FrameworkTestContext, TestProjectSpec } from '../framework/frameworkTestSupport';
 import { loadProjectLabels } from '../labels';
-import { isThisV2, isThisV1 } from '../testSetup';
+import { isThisV1 } from '../testSetup';
 
 /**
  * Extends the normal debug adapter context to include context relevant to puppeteer tests.
@@ -78,18 +78,13 @@
     let server: any;
 
     setup(async () => {
-<<<<<<< HEAD
-      suiteContext.debugClient = await testSetup.setup();
-=======
       const portNumber = process.env['MSFT_TEST_DA_PORT']
         ? parseInt(process.env['MSFT_TEST_DA_PORT'], 10)
         : undefined;
 
       let debugClient = await testSetup.setup(portNumber);
       suiteContext.debugClient = debugClient;
-      await suiteContext.debugClient;
 
->>>>>>> 2fd32600
       // Running tests on CI can time out at the default 5s, so we up this to 10s
       suiteContext.breakpointLabels = await loadProjectLabels(testSpec.props.webRoot);
       suiteContext.debugClient.defaultTimeout = 15000;
