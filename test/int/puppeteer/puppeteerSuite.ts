--- conflicted
+++ resolved
@@ -66,15 +66,9 @@
   context: PuppeteerTestContext,
   testFunction: (context: PuppeteerTestContext, page: puppeteer.Page) => PromiseOrNot<void>,
   functionToDeclareTest: (description: string, callback: (this: ISuiteCallbackContext) => void) => ISuite = test
-<<<<<<< HEAD
-) {
-    functionToDeclareTest(description, async function () {
-    await testFunction(context, context.page!);
-=======
 ): void {
   functionToDeclareTest(description, function () {
     return testFunction(context, context.page!);
->>>>>>> ce28a2bc
   });
 }
 
