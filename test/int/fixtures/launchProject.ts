--- conflicted
+++ resolved
@@ -10,11 +10,8 @@
 import { ExtendedDebugClient } from 'vscode-chrome-debug-core-testsupport';
 import { Page, Browser } from 'puppeteer';
 import { ITestCallbackContext, IBeforeAndAfterContext } from 'mocha';
-<<<<<<< HEAD
 import { URL } from 'url';
-=======
 import { PausedWizard } from '../wizards/pausedWizard';
->>>>>>> a9b97273
 
 /** Perform all the steps neccesary to launch a particular project such as:
  *    - Default fixture/setup
@@ -24,12 +21,8 @@
 export class LaunchProject implements IFixture {
     private constructor(
         private readonly _defaultFixture: DefaultFixture,
-<<<<<<< HEAD
         private readonly _launchWebServer: LaunchWebServer | ProvideStaticUrl,
-=======
-        private readonly _launchWebServer: LaunchWebServer,
         public readonly pausedWizard: PausedWizard,
->>>>>>> a9b97273
         private readonly _launchPuppeteer: LaunchPuppeteer) { }
 
     public static async create(testContext: IBeforeAndAfterContext | ITestCallbackContext, testSpec: TestProjectSpec): Promise<LaunchProject> {
