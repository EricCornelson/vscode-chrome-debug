<<<<<<< HEAD
=======
/*---------------------------------------------------------
 * Copyright (C) Microsoft Corporation. All rights reserved.
 *--------------------------------------------------------*/

import * as assert from 'assert';
>>>>>>> e117951d
import * as path from 'path';
import * as puppeteer from 'puppeteer';
import * as testSetup from './testSetup';
import { DebugProtocol } from 'vscode-debugprotocol';
import { FrameworkTestContext, TestProjectSpec } from './framework/frameworkTestSupport';
import { puppeteerSuite, puppeteerTest } from './puppeteer/puppeteerSuite';
<<<<<<< HEAD
import { BreakpointsWizard } from './wizards/breakpoints/breakpointsWizard';
import { ExpectedFrame } from './wizards/breakpoints/implementation/stackTraceObjectAssertions';
=======
import { setBreakpoint } from './intTestSupport';
import { THREAD_ID } from 'vscode-chrome-debug-core-testsupport';
import { URL } from 'url';
import { activate } from '../../src/extension';
>>>>>>> e117951d

const DATA_ROOT = testSetup.DATA_ROOT;
const SIMPLE_PROJECT_ROOT = path.join(DATA_ROOT, 'stackTrace');
const TEST_SPEC = new TestProjectSpec( { projectRoot: SIMPLE_PROJECT_ROOT, projectSrc: SIMPLE_PROJECT_ROOT } );

interface StackTraceValidationConfig {
    suiteContext: FrameworkTestContext;
    page: puppeteer.Page;
    breakPointLabel: string;
    buttonIdToClick: string;
    format?: DebugProtocol.StackFrameFormat;
    expectedFrames: ExpectedFrame[];
}

async function validateStackTrace(config: StackTraceValidationConfig): Promise<void> {
    const incBtn = await config.page.waitForSelector(config.buttonIdToClick);

    const breakpoints = BreakpointsWizard.create(config.suiteContext.debugClient, TEST_SPEC);
    const breakpointWizard = breakpoints.at('app.js');

    const setStateBreakpoint = await breakpointWizard.breakpoint({
        text: "console.log('Test stack trace here')"
    });

    await setStateBreakpoint.assertIsHitThenResumeWhen(() => incBtn.click(), {stackTrace: config.expectedFrames, stackFrameFormat: config.format});
}

puppeteerSuite('Stack Traces', TEST_SPEC, (suiteContext) => {
    puppeteerTest('Stack trace is generated with no formatting', suiteContext, async (_context, page) => {
        await validateStackTrace({
            suiteContext: suiteContext,
            page: page,
            breakPointLabel: 'stackTraceBreakpoint',
            buttonIdToClick: '#button',
            format: {},
            expectedFrames: [
                { name: '(anonymous function)', line: 11, column: 9, source: { fileRelativePath: 'app.js' }, presentationHint: 'normal'},
                { name: 'evalCallback', line: 12, column: 7, source: { fileRelativePath: 'app.js' }, presentationHint: 'normal'},
                { name: '(eval code)', line: 1, column: 1, source: { evalCode: true }, presentationHint: 'normal'},
                { name: 'timeoutCallback', line: 6, column: 5, source: { fileRelativePath: 'app.js' }, presentationHint: 'normal'},
                { name: '[ setTimeout ]', presentationHint: 'label'},
                { name: 'buttonClick', line: 2, column: 5, source: { fileRelativePath: 'app.js' }, presentationHint: 'normal'},
                { name: 'onclick', line: 7, column: 49, source: { url: suiteContext.launchProject!.url }, presentationHint: 'normal'},
            ]
        });
    });

    puppeteerTest('Stack trace is generated with module formatting', suiteContext, async (_context, page) => {
        const url = suiteContext.launchProject!.url;
        await validateStackTrace({
            suiteContext: suiteContext,
            page: page,
            breakPointLabel: 'stackTraceBreakpoint',
            buttonIdToClick: '#button',
            format: {
                module: true
            },
            expectedFrames: [
                { name: '(anonymous function) [app.js]', line: 11, column: 9, source: { fileRelativePath: 'app.js' }, presentationHint: 'normal'},
                { name: 'evalCallback [app.js]', line: 12, column: 7, source: { fileRelativePath: 'app.js' }, presentationHint: 'normal'},
                { name: /\(eval code\) \[.*VM.*]/, line: 1, column: 1, source: { evalCode: true }, presentationHint: 'normal'},
                { name: 'timeoutCallback [app.js]', line: 6, column: 5, source: { fileRelativePath: 'app.js' }, presentationHint: 'normal'},
                { name: '[ setTimeout ]', presentationHint: 'label'},
                { name: 'buttonClick [app.js]', line: 2, column: 5, source: { fileRelativePath: 'app.js' }, presentationHint: 'normal'},
                { name: `onclick [${url.host}]`, line: 7, column: 49, source: { url }, presentationHint: 'normal'},
            ]
        });
    });

    puppeteerTest('Stack trace is generated with line formatting', suiteContext, async (_context, page) => {
        await validateStackTrace({
            suiteContext: suiteContext,
            page: page,
            breakPointLabel: 'stackTraceBreakpoint',
            buttonIdToClick: '#button',
            format: {
                line: true,
            },
            expectedFrames: [
                { name: '(anonymous function) Line 11', line: 11, column: 9, source: { fileRelativePath: 'app.js' }, presentationHint: 'normal'},
                { name: 'evalCallback Line 12', line: 12, column: 7, source: { fileRelativePath: 'app.js' }, presentationHint: 'normal'},
                { name: '(eval code) Line 1', line: 1, column: 1, source: { evalCode: true }, presentationHint: 'normal'},
                { name: 'timeoutCallback Line 6', line: 6, column: 5, source: { fileRelativePath: 'app.js' }, presentationHint: 'normal'},
                { name: '[ setTimeout ]', presentationHint: 'label'},
                { name: 'buttonClick Line 2', line: 2, column: 5, source: { fileRelativePath: 'app.js' }, presentationHint: 'normal'},
                { name: 'onclick Line 7', line: 7, column: 49, source: { url: suiteContext.launchProject!.url }, presentationHint: 'normal'},
            ]
        });
    });

    puppeteerTest('Stack trace is generated with all formatting', suiteContext, async (_context, page) => {
        const url = suiteContext.launchProject!.url;
        await validateStackTrace({
            suiteContext: suiteContext,
            page: page,
            breakPointLabel: 'stackTraceBreakpoint',
            buttonIdToClick: '#button',
            format: {
                parameters: true,
                parameterTypes: true,
                parameterNames: true,
                line: true,
                module: true
            },
            expectedFrames: [
                { name: '(anonymous function) [app.js] Line 11', line: 11, column: 9, source: { fileRelativePath: 'app.js' }, presentationHint: 'normal'},
                { name: 'evalCallback [app.js] Line 12', line: 12, column: 7, source: { fileRelativePath: 'app.js' }, presentationHint: 'normal'},
                { name: /\(eval code\) \[.*VM.*] Line 1/, line: 1, column: 1, source: { evalCode: true }, presentationHint: 'normal'},
                { name: 'timeoutCallback [app.js] Line 6', line: 6, column: 5, source: { fileRelativePath: 'app.js' }, presentationHint: 'normal'},
                { name: '[ setTimeout ]', presentationHint: 'label'},
                { name: 'buttonClick [app.js] Line 2', line: 2, column: 5, source: { fileRelativePath: 'app.js' }, presentationHint: 'normal'},
                { name: `onclick [${url.host}] Line 7`, line: 7, column: 49, source: { url }, presentationHint: 'normal'},
            ]
        });
    });
});<|MERGE_RESOLUTION|>--- conflicted
+++ resolved
@@ -1,139 +1,128 @@
-<<<<<<< HEAD
-=======
-/*---------------------------------------------------------
- * Copyright (C) Microsoft Corporation. All rights reserved.
- *--------------------------------------------------------*/
-
-import * as assert from 'assert';
->>>>>>> e117951d
-import * as path from 'path';
-import * as puppeteer from 'puppeteer';
-import * as testSetup from './testSetup';
-import { DebugProtocol } from 'vscode-debugprotocol';
-import { FrameworkTestContext, TestProjectSpec } from './framework/frameworkTestSupport';
-import { puppeteerSuite, puppeteerTest } from './puppeteer/puppeteerSuite';
-<<<<<<< HEAD
-import { BreakpointsWizard } from './wizards/breakpoints/breakpointsWizard';
-import { ExpectedFrame } from './wizards/breakpoints/implementation/stackTraceObjectAssertions';
-=======
-import { setBreakpoint } from './intTestSupport';
-import { THREAD_ID } from 'vscode-chrome-debug-core-testsupport';
-import { URL } from 'url';
-import { activate } from '../../src/extension';
->>>>>>> e117951d
-
-const DATA_ROOT = testSetup.DATA_ROOT;
-const SIMPLE_PROJECT_ROOT = path.join(DATA_ROOT, 'stackTrace');
-const TEST_SPEC = new TestProjectSpec( { projectRoot: SIMPLE_PROJECT_ROOT, projectSrc: SIMPLE_PROJECT_ROOT } );
-
-interface StackTraceValidationConfig {
-    suiteContext: FrameworkTestContext;
-    page: puppeteer.Page;
-    breakPointLabel: string;
-    buttonIdToClick: string;
-    format?: DebugProtocol.StackFrameFormat;
-    expectedFrames: ExpectedFrame[];
-}
-
-async function validateStackTrace(config: StackTraceValidationConfig): Promise<void> {
-    const incBtn = await config.page.waitForSelector(config.buttonIdToClick);
-
-    const breakpoints = BreakpointsWizard.create(config.suiteContext.debugClient, TEST_SPEC);
-    const breakpointWizard = breakpoints.at('app.js');
-
-    const setStateBreakpoint = await breakpointWizard.breakpoint({
-        text: "console.log('Test stack trace here')"
-    });
-
-    await setStateBreakpoint.assertIsHitThenResumeWhen(() => incBtn.click(), {stackTrace: config.expectedFrames, stackFrameFormat: config.format});
-}
-
-puppeteerSuite('Stack Traces', TEST_SPEC, (suiteContext) => {
-    puppeteerTest('Stack trace is generated with no formatting', suiteContext, async (_context, page) => {
-        await validateStackTrace({
-            suiteContext: suiteContext,
-            page: page,
-            breakPointLabel: 'stackTraceBreakpoint',
-            buttonIdToClick: '#button',
-            format: {},
-            expectedFrames: [
-                { name: '(anonymous function)', line: 11, column: 9, source: { fileRelativePath: 'app.js' }, presentationHint: 'normal'},
-                { name: 'evalCallback', line: 12, column: 7, source: { fileRelativePath: 'app.js' }, presentationHint: 'normal'},
-                { name: '(eval code)', line: 1, column: 1, source: { evalCode: true }, presentationHint: 'normal'},
-                { name: 'timeoutCallback', line: 6, column: 5, source: { fileRelativePath: 'app.js' }, presentationHint: 'normal'},
-                { name: '[ setTimeout ]', presentationHint: 'label'},
-                { name: 'buttonClick', line: 2, column: 5, source: { fileRelativePath: 'app.js' }, presentationHint: 'normal'},
-                { name: 'onclick', line: 7, column: 49, source: { url: suiteContext.launchProject!.url }, presentationHint: 'normal'},
-            ]
-        });
-    });
-
-    puppeteerTest('Stack trace is generated with module formatting', suiteContext, async (_context, page) => {
-        const url = suiteContext.launchProject!.url;
-        await validateStackTrace({
-            suiteContext: suiteContext,
-            page: page,
-            breakPointLabel: 'stackTraceBreakpoint',
-            buttonIdToClick: '#button',
-            format: {
-                module: true
-            },
-            expectedFrames: [
-                { name: '(anonymous function) [app.js]', line: 11, column: 9, source: { fileRelativePath: 'app.js' }, presentationHint: 'normal'},
-                { name: 'evalCallback [app.js]', line: 12, column: 7, source: { fileRelativePath: 'app.js' }, presentationHint: 'normal'},
-                { name: /\(eval code\) \[.*VM.*]/, line: 1, column: 1, source: { evalCode: true }, presentationHint: 'normal'},
-                { name: 'timeoutCallback [app.js]', line: 6, column: 5, source: { fileRelativePath: 'app.js' }, presentationHint: 'normal'},
-                { name: '[ setTimeout ]', presentationHint: 'label'},
-                { name: 'buttonClick [app.js]', line: 2, column: 5, source: { fileRelativePath: 'app.js' }, presentationHint: 'normal'},
-                { name: `onclick [${url.host}]`, line: 7, column: 49, source: { url }, presentationHint: 'normal'},
-            ]
-        });
-    });
-
-    puppeteerTest('Stack trace is generated with line formatting', suiteContext, async (_context, page) => {
-        await validateStackTrace({
-            suiteContext: suiteContext,
-            page: page,
-            breakPointLabel: 'stackTraceBreakpoint',
-            buttonIdToClick: '#button',
-            format: {
-                line: true,
-            },
-            expectedFrames: [
-                { name: '(anonymous function) Line 11', line: 11, column: 9, source: { fileRelativePath: 'app.js' }, presentationHint: 'normal'},
-                { name: 'evalCallback Line 12', line: 12, column: 7, source: { fileRelativePath: 'app.js' }, presentationHint: 'normal'},
-                { name: '(eval code) Line 1', line: 1, column: 1, source: { evalCode: true }, presentationHint: 'normal'},
-                { name: 'timeoutCallback Line 6', line: 6, column: 5, source: { fileRelativePath: 'app.js' }, presentationHint: 'normal'},
-                { name: '[ setTimeout ]', presentationHint: 'label'},
-                { name: 'buttonClick Line 2', line: 2, column: 5, source: { fileRelativePath: 'app.js' }, presentationHint: 'normal'},
-                { name: 'onclick Line 7', line: 7, column: 49, source: { url: suiteContext.launchProject!.url }, presentationHint: 'normal'},
-            ]
-        });
-    });
-
-    puppeteerTest('Stack trace is generated with all formatting', suiteContext, async (_context, page) => {
-        const url = suiteContext.launchProject!.url;
-        await validateStackTrace({
-            suiteContext: suiteContext,
-            page: page,
-            breakPointLabel: 'stackTraceBreakpoint',
-            buttonIdToClick: '#button',
-            format: {
-                parameters: true,
-                parameterTypes: true,
-                parameterNames: true,
-                line: true,
-                module: true
-            },
-            expectedFrames: [
-                { name: '(anonymous function) [app.js] Line 11', line: 11, column: 9, source: { fileRelativePath: 'app.js' }, presentationHint: 'normal'},
-                { name: 'evalCallback [app.js] Line 12', line: 12, column: 7, source: { fileRelativePath: 'app.js' }, presentationHint: 'normal'},
-                { name: /\(eval code\) \[.*VM.*] Line 1/, line: 1, column: 1, source: { evalCode: true }, presentationHint: 'normal'},
-                { name: 'timeoutCallback [app.js] Line 6', line: 6, column: 5, source: { fileRelativePath: 'app.js' }, presentationHint: 'normal'},
-                { name: '[ setTimeout ]', presentationHint: 'label'},
-                { name: 'buttonClick [app.js] Line 2', line: 2, column: 5, source: { fileRelativePath: 'app.js' }, presentationHint: 'normal'},
-                { name: `onclick [${url.host}] Line 7`, line: 7, column: 49, source: { url }, presentationHint: 'normal'},
-            ]
-        });
-    });
+/*---------------------------------------------------------
+ * Copyright (C) Microsoft Corporation. All rights reserved.
+ *--------------------------------------------------------*/
+
+import * as path from 'path';
+import * as puppeteer from 'puppeteer';
+import * as testSetup from './testSetup';
+import { DebugProtocol } from 'vscode-debugprotocol';
+import { FrameworkTestContext, TestProjectSpec } from './framework/frameworkTestSupport';
+import { puppeteerSuite, puppeteerTest } from './puppeteer/puppeteerSuite';
+import { BreakpointsWizard } from './wizards/breakpoints/breakpointsWizard';
+import { ExpectedFrame } from './wizards/breakpoints/implementation/stackTraceObjectAssertions';
+
+const DATA_ROOT = testSetup.DATA_ROOT;
+const SIMPLE_PROJECT_ROOT = path.join(DATA_ROOT, 'stackTrace');
+const TEST_SPEC = new TestProjectSpec( { projectRoot: SIMPLE_PROJECT_ROOT, projectSrc: SIMPLE_PROJECT_ROOT } );
+
+interface StackTraceValidationConfig {
+    suiteContext: FrameworkTestContext;
+    page: puppeteer.Page;
+    breakPointLabel: string;
+    buttonIdToClick: string;
+    format?: DebugProtocol.StackFrameFormat;
+    expectedFrames: ExpectedFrame[];
+}
+
+async function validateStackTrace(config: StackTraceValidationConfig): Promise<void> {
+    const incBtn = await config.page.waitForSelector(config.buttonIdToClick);
+
+    const breakpoints = BreakpointsWizard.create(config.suiteContext.debugClient, TEST_SPEC);
+    const breakpointWizard = breakpoints.at('app.js');
+
+    const setStateBreakpoint = await breakpointWizard.breakpoint({
+        text: "console.log('Test stack trace here')"
+    });
+
+    await setStateBreakpoint.assertIsHitThenResumeWhen(() => incBtn.click(), {stackTrace: config.expectedFrames, stackFrameFormat: config.format});
+}
+
+puppeteerSuite('Stack Traces', TEST_SPEC, (suiteContext) => {
+    puppeteerTest('Stack trace is generated with no formatting', suiteContext, async (_context, page) => {
+        await validateStackTrace({
+            suiteContext: suiteContext,
+            page: page,
+            breakPointLabel: 'stackTraceBreakpoint',
+            buttonIdToClick: '#button',
+            format: {},
+            expectedFrames: [
+                { name: '(anonymous function)', line: 11, column: 9, source: { fileRelativePath: 'app.js' }, presentationHint: 'normal'},
+                { name: 'evalCallback', line: 12, column: 7, source: { fileRelativePath: 'app.js' }, presentationHint: 'normal'},
+                { name: '(eval code)', line: 1, column: 1, source: { evalCode: true }, presentationHint: 'normal'},
+                { name: 'timeoutCallback', line: 6, column: 5, source: { fileRelativePath: 'app.js' }, presentationHint: 'normal'},
+                { name: '[ setTimeout ]', presentationHint: 'label'},
+                { name: 'buttonClick', line: 2, column: 5, source: { fileRelativePath: 'app.js' }, presentationHint: 'normal'},
+                { name: 'onclick', line: 7, column: 49, source: { url: suiteContext.launchProject!.url }, presentationHint: 'normal'},
+            ]
+        });
+    });
+
+    puppeteerTest('Stack trace is generated with module formatting', suiteContext, async (_context, page) => {
+        const url = suiteContext.launchProject!.url;
+        await validateStackTrace({
+            suiteContext: suiteContext,
+            page: page,
+            breakPointLabel: 'stackTraceBreakpoint',
+            buttonIdToClick: '#button',
+            format: {
+                module: true
+            },
+            expectedFrames: [
+                { name: '(anonymous function) [app.js]', line: 11, column: 9, source: { fileRelativePath: 'app.js' }, presentationHint: 'normal'},
+                { name: 'evalCallback [app.js]', line: 12, column: 7, source: { fileRelativePath: 'app.js' }, presentationHint: 'normal'},
+                { name: /\(eval code\) \[.*VM.*]/, line: 1, column: 1, source: { evalCode: true }, presentationHint: 'normal'},
+                { name: 'timeoutCallback [app.js]', line: 6, column: 5, source: { fileRelativePath: 'app.js' }, presentationHint: 'normal'},
+                { name: '[ setTimeout ]', presentationHint: 'label'},
+                { name: 'buttonClick [app.js]', line: 2, column: 5, source: { fileRelativePath: 'app.js' }, presentationHint: 'normal'},
+                { name: `onclick [${url.host}]`, line: 7, column: 49, source: { url }, presentationHint: 'normal'},
+            ]
+        });
+    });
+
+    puppeteerTest('Stack trace is generated with line formatting', suiteContext, async (_context, page) => {
+        await validateStackTrace({
+            suiteContext: suiteContext,
+            page: page,
+            breakPointLabel: 'stackTraceBreakpoint',
+            buttonIdToClick: '#button',
+            format: {
+                line: true,
+            },
+            expectedFrames: [
+                { name: '(anonymous function) Line 11', line: 11, column: 9, source: { fileRelativePath: 'app.js' }, presentationHint: 'normal'},
+                { name: 'evalCallback Line 12', line: 12, column: 7, source: { fileRelativePath: 'app.js' }, presentationHint: 'normal'},
+                { name: '(eval code) Line 1', line: 1, column: 1, source: { evalCode: true }, presentationHint: 'normal'},
+                { name: 'timeoutCallback Line 6', line: 6, column: 5, source: { fileRelativePath: 'app.js' }, presentationHint: 'normal'},
+                { name: '[ setTimeout ]', presentationHint: 'label'},
+                { name: 'buttonClick Line 2', line: 2, column: 5, source: { fileRelativePath: 'app.js' }, presentationHint: 'normal'},
+                { name: 'onclick Line 7', line: 7, column: 49, source: { url: suiteContext.launchProject!.url }, presentationHint: 'normal'},
+            ]
+        });
+    });
+
+    puppeteerTest('Stack trace is generated with all formatting', suiteContext, async (_context, page) => {
+        const url = suiteContext.launchProject!.url;
+        await validateStackTrace({
+            suiteContext: suiteContext,
+            page: page,
+            breakPointLabel: 'stackTraceBreakpoint',
+            buttonIdToClick: '#button',
+            format: {
+                parameters: true,
+                parameterTypes: true,
+                parameterNames: true,
+                line: true,
+                module: true
+            },
+            expectedFrames: [
+                { name: '(anonymous function) [app.js] Line 11', line: 11, column: 9, source: { fileRelativePath: 'app.js' }, presentationHint: 'normal'},
+                { name: 'evalCallback [app.js] Line 12', line: 12, column: 7, source: { fileRelativePath: 'app.js' }, presentationHint: 'normal'},
+                { name: /\(eval code\) \[.*VM.*] Line 1/, line: 1, column: 1, source: { evalCode: true }, presentationHint: 'normal'},
+                { name: 'timeoutCallback [app.js] Line 6', line: 6, column: 5, source: { fileRelativePath: 'app.js' }, presentationHint: 'normal'},
+                { name: '[ setTimeout ]', presentationHint: 'label'},
+                { name: 'buttonClick [app.js] Line 2', line: 2, column: 5, source: { fileRelativePath: 'app.js' }, presentationHint: 'normal'},
+                { name: `onclick [${url.host}] Line 7`, line: 7, column: 49, source: { url }, presentationHint: 'normal'},
+            ]
+        });
+    });
 });