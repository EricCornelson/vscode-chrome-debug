--- conflicted
+++ resolved
@@ -7,16 +7,13 @@
 import * as tmp from 'tmp';
 
 import * as ts from 'vscode-chrome-debug-core-testsupport';
-<<<<<<< HEAD
-=======
 import { ILaunchRequestArgs } from '../../src/chromeDebugInterfaces';
->>>>>>> 2fd32600
 
 const DEBUG_ADAPTER = './out/src/chromeDebug.js';
 
 let testLaunchProps: ILaunchRequestArgs;
 
-export const isThisV2 = false;
+export const isThisV2 = true;
 export const isThisV1 = !isThisV2;
 
 function formLaunchArgs(launchArgs: ILaunchRequestArgs): void {
