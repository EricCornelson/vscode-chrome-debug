--- conflicted
+++ resolved
@@ -1,7 +1,7 @@
 {
   "name": "debugger-for-chrome",
   "displayName": "Debugger for Chrome",
-  "version": "4.11.4",
+  "version": "4.11.3",
   "icon": "images/icon.png",
   "description": "%extension.description%",
   "author": {
@@ -25,18 +25,11 @@
   ],
   "license": "SEE LICENSE IN LICENSE.txt",
   "dependencies": {
-<<<<<<< HEAD
     "reflect-metadata": "^0.1.13",
     "vscode-chrome-debug-core": "git+https://github.com/Microsoft/vscode-chrome-debug-core.git#v2",
     "vscode-debugadapter": "^1.32.1",
-    "vscode-nls": "^4.0.0",
+    "vscode-nls": "^4.1.1",
     "vscode-uri": "^1.0.6"
-=======
-    "mocha-junit-reporter": "^1.18.0",
-    "vscode-chrome-debug-core": "^6.7.50",
-    "vscode-debugadapter": "^1.32.1",
-    "vscode-nls": "^4.1.1"
->>>>>>> e117951d
   },
   "devDependencies": {
     "@types/chai": "^4.1.7",
@@ -70,12 +63,8 @@
     "mocha-junit-reporter": "^1.21.0",
     "mocha-multi-reporters": "^1.1.7",
     "mockery": "^1.7.0",
-<<<<<<< HEAD
-    "puppeteer": "^1.13.0",
+    "puppeteer": "^1.17.0",
     "request-promise-native": "^1.0.7",
-=======
-    "puppeteer": "^1.17.0",
->>>>>>> e117951d
     "source-map-support": "^0.5.11",
     "tmp": "0.0.31",
     "ts-loader": "^1.0.0",
