{
  "name": "debugger-for-chrome",
  "displayName": "Debugger for Chrome",
  "version": "4.11.3",
  "icon": "images/icon.png",
  "description": "%extension.description%",
  "author": {
    "name": "Microsoft Corporation"
  },
  "repository": {
    "type": "git",
    "url": "https://github.com/Microsoft/vscode-chrome-debug"
  },
  "publisher": "msjsdiag",
  "bugs": "https://github.com/microsoft/vscode-chrome-debug/issues",
  "engines": {
    "vscode": "^1.17.0"
  },
  "categories": [
    "Debuggers"
  ],
  "keywords": [
    "multi-root ready"
  ],
  "license": "SEE LICENSE IN LICENSE.txt",
  "dependencies": {
    "vscode-chrome-debug-core": "git+https://github.com/Microsoft/vscode-chrome-debug-core.git#v2",
    "vscode-debugadapter": "^1.32.1",
    "vscode-nls": "^4.0.0"
  },
  "devDependencies": {
<<<<<<< HEAD
    "@types/lodash": "^4.14.120",
    "@types/mocha": "^2.2.48",
=======
    "@types/chai": "^4.1.7",
    "@types/mocha": "^2.2.35",
>>>>>>> 2f65e12b
    "@types/mockery": "^1.4.29",
    "@types/node": "^8.10.39",
    "@types/puppeteer": "^1.12.3",
    "@types/source-map": "^0.1.27",
    "@types/tmp": "0.0.32",
    "chai": "^4.2.0",
    "concurrently": "^3.1.0",
    "del": "^3.0.0",
    "event-stream": "^3.3.4",
    "glob": "^7.1.1",
    "gulp": "^4.0.0",
    "gulp-sourcemaps": "^2.6.4",
    "gulp-tslint": "^8.1.3",
    "gulp-typescript": "^4.0.1",
    "gulp-util": "^3.0.8",
    "http-server": "^0.10.0",
    "minimist": "^1.2.0",
    "mocha": "^5.2.0",
<<<<<<< HEAD
    "mocha-junit-reporter": "^1.21.0",
=======
    "mocha-multi-reporters": "^1.1.7",
>>>>>>> 2f65e12b
    "mockery": "^1.7.0",
    "puppeteer": "^1.13.0",
    "tmp": "0.0.31",
    "ts-loader": "^1.0.0",
    "tslint": "^5.7.0",
    "typemoq": "^2.1.0",
    "typescript": "^3.3.3333",
    "vsce": "^1.48.0",
    "vscode": "^1.1.30",
    "vscode-chrome-debug-core-testsupport": "^4.0.0",
    "vscode-debugadapter-testsupport": "^1.33.0",
    "vscode-debugprotocol": "^1.32.0",
    "vscode-nls-dev": "^3.2.6"
  },
  "main": "./out/src/extension",
  "activationEvents": [
    "onDebugInitialConfigurations",
    "onDebugResolve:chrome",
    "onCommand:extension.chrome-debug.toggleSkippingFile",
    "onCommand:extension.chrome-debug.toggleSmartStep"
  ],
  "scripts": {
    "build": "gulp build",
    "watch": "gulp watch",
    "start": "node out/src/chromeDebug.js --server=4712",
    "test": "mocha --exit --timeout 20000 -s 2000 -u tdd --colors \"./out/test/*.test.js\"",
    "intTest": "mocha --exit --timeout 20000 -s 3500 -u tdd --colors --reporter node_modules/vscode-chrome-debug-core-testsupport/out/loggingReporter.js ./out/test/int/*.test.js",
<<<<<<< HEAD
    "frameworkTest": "mocha --exit --timeout 20000 -s 3500 -u tdd --colors --reporter node_modules/vscode-chrome-debug-core-testsupport/out/loggingReporter.js ./out/test/int/framework/*.test.js",
=======
    "frameworkTest": "mocha --exit --timeout 20000 -s 3500 -u tdd --colors --reporter mocha-multi-reporters --reporter-options configFile=test/int/testConfig.json ./out/test/int/framework/*.test.js",
>>>>>>> 2f65e12b
    "lint": "gulp tslint",
    "vscode:prepublish": "gulp verify-no-linked-modules",
    "postinstall": "node ./node_modules/vscode/bin/install",
    "patch": "npm version patch -m '%s'",
    "minor": "npm version minor -m '%s'",
    "major": "npm version major -m '%s'",
    "package": "gulp package"
  },
  "contributes": {
    "breakpoints": [
      {
        "language": "javascript"
      },
      {
        "language": "typescriptreact"
      },
      {
        "language": "javascriptreact"
      },
      {
        "language": "fsharp"
      }
    ],
    "debuggers": [
      {
        "type": "chrome",
        "label": "Chrome",
        "program": "./out/src/chromeDebug.js",
        "runtime": "node",
        "aiKey": "AIF-d9b70cd4-b9f9-4d70-929b-a071c400b217",
        "languages": [
          "javascript",
          "typescript",
          "javascriptreact",
          "typescriptreact"
        ],
        "configurationSnippets": [
          {
            "label": "Chrome: Launch",
            "description": "Launch Chrome to debug a URL",
            "body": {
              "type": "chrome",
              "request": "launch",
              "name": "Launch Chrome",
              "url": "http://localhost:8080",
              "webRoot": "^\"${2:\\${workspaceFolder\\}}\""
            }
          },
          {
            "label": "Chrome: Attach",
            "description": "Attach to an instance of Chrome already in debug mode",
            "body": {
              "type": "chrome",
              "request": "attach",
              "name": "Attach to Chrome",
              "port": 9222,
              "webRoot": "^\"${2:\\${workspaceFolder\\}}\""
            }
          }
        ],
        "configurationAttributes": {
          "launch": {
            "required": [],
            "properties": {
              "port": {
                "type": "number",
                "description": "%chrome.port.description%",
                "default": 9222
              },
              "address": {
                "type": "string",
                "description": "%chrome.address.description%",
                "default": "127.0.0.1"
              },
              "file": {
                "type": "string",
                "description": "%chrome.file.description%",
                "default": "${workspaceFolder}/index.html"
              },
              "url": {
                "type": "string",
                "description": "%chrome.url.description%",
                "default": "http://localhost:8080"
              },
              "webRoot": {
                "type": "string",
                "description": "%chrome.webRoot.description%",
                "default": "${workspaceFolder}"
              },
              "pathMapping": {
                "type": "object",
                "description": "%chrome.pathMapping.description%",
                "default": {
                  "/": "${workspaceFolder}"
                }
              },
              "runtimeExecutable": {
                "type": [
                  "string",
                  "null"
                ],
                "description": "%chrome.runtimeExecutable.description%",
                "default": null
              },
              "runtimeArgs": {
                "type": "array",
                "description": "%chrome.runtimeArgs.description%",
                "items": {
                  "type": "string"
                },
                "default": []
              },
              "env": {
                "type": "object",
                "description": "%chrome.env.description%",
                "default": {}
              },
              "cwd": {
                "type": "string",
                "description": "%chrome.cwd.description%",
                "default": null
              },
              "sourceMaps": {
                "type": "boolean",
                "description": "%chrome.sourceMaps.description%",
                "default": true
              },
              "diagnosticLogging": {
                "type": "boolean",
                "description": "%chrome.diagnosticLogging.description%",
                "default": true,
                "deprecationMessage": "'diagnosticLogging' is deprecated. Use 'trace' instead."
              },
              "verboseDiagnosticLogging": {
                "type": "boolean",
                "description": "%chrome.verboseDiagnosticLogging.description%",
                "default": true,
                "deprecationMessage": "'verboseDiagnosticLogging' is deprecated. Use 'trace' instead."
              },
              "trace": {
                "type": [
                  "boolean",
                  "string"
                ],
                "enum": [
                  "verbose",
                  true
                ],
                "default": true,
                "description": "%chrome.trace.description%"
              },
              "userDataDir": {
                "type": [
                  "string",
                  "boolean"
                ],
                "description": "%chrome.userDataDir.description%",
                "default": true
              },
              "sourceMapPathOverrides": {
                "type": "object",
                "description": "%chrome.sourceMapPathOverrides.description%",
                "default": {
                  "webpack:///./*": "${webRoot}/*",
                  "webpack:///src/*": "${webRoot}/*",
                  "webpack:///*": "*",
                  "webpack:///./~/*": "${webRoot}/node_modules/*",
                  "meteor://💻app/*": "${webRoot}/*"
                }
              },
              "smartStep": {
                "type": "boolean",
                "description": "%chrome.smartStep.description%",
                "default": true
              },
              "skipFiles": {
                "type": "array",
                "description": "%chrome.skipFiles.description%",
                "default": []
              },
              "timeout": {
                "type": "number",
                "description": "%chrome.timeout.description%",
                "default": 10000
              },
              "disableNetworkCache": {
                "type": "boolean",
                "description": "%chrome.disableNetworkCache.description%",
                "default": true
              },
              "urlFilter": {
                "type": "string",
                "description": "%chrome.urlFilter.description%",
                "default": ""
              },
              "showAsyncStacks": {
                "type": "boolean",
                "description": "%chrome.showAsyncStacks.description%",
                "default": true
              },
              "breakOnLoad": {
                "type": "boolean",
                "description": "%chrome.breakOnLoad.description%",
                "default": true
              },
              "breakOnLoadStrategy": {
                "type": "string",
                "enum": [
                  "instrument",
                  "regex"
                ],
                "enumDescriptions": [
                  "%chrome.breakOnLoadStrategy.instrument.description%",
                  "%chrome.breakOnLoadStrategy.regex.description%"
                ],
                "description": "%chrome.breakOnLoadStrategy.description%",
                "default": "instrument"
              },
              "targetTypes": {
                "type": [
                  "array",
                  "null"
                ],
                "description": "%chrome.targetTypes.description%",
                "default": [
                  "page"
                ]
              }
            }
          },
          "attach": {
            "required": [
              "port"
            ],
            "properties": {
              "port": {
                "type": "number",
                "description": "%chrome.port.description%",
                "default": 9222
              },
              "address": {
                "type": "string",
                "description": "%chrome.address.description%",
                "default": "127.0.0.1"
              },
              "sourceMaps": {
                "type": "boolean",
                "description": "%chrome.sourceMaps.description%",
                "default": true
              },
              "diagnosticLogging": {
                "type": "boolean",
                "description": "%chrome.diagnosticLogging.description%",
                "default": true,
                "deprecationMessage": "'diagnosticLogging' is deprecated. Use 'trace' instead."
              },
              "verboseDiagnosticLogging": {
                "type": "boolean",
                "description": "%chrome.verboseDiagnosticLogging.description%",
                "default": true,
                "deprecationMessage": "'verboseDiagnosticLogging' is deprecated. Use 'trace' instead."
              },
              "trace": {
                "type": [
                  "boolean",
                  "string"
                ],
                "enum": [
                  "verbose",
                  true
                ],
                "default": true,
                "description": "%chrome.trace.description%"
              },
              "url": {
                "type": "string",
                "description": "%chrome.url.description%",
                "default": "http://localhost:8080"
              },
              "webRoot": {
                "type": "string",
                "description": "%chrome.webRoot.description%",
                "default": "${workspaceFolder}"
              },
              "pathMapping": {
                "type": "object",
                "description": "%chrome.pathMapping.description%",
                "default": {}
              },
              "sourceMapPathOverrides": {
                "type": "object",
                "description": "%chrome.sourceMapPathOverrides.description%",
                "default": {}
              },
              "smartStep": {
                "type": "boolean",
                "description": "%chrome.smartStep.description%",
                "default": true
              },
              "skipFiles": {
                "type": "array",
                "description": "%chrome.skipFiles.description%",
                "default": []
              },
              "timeout": {
                "type": "number",
                "description": "%chrome.timeout.description%",
                "default": 10000
              },
              "disableNetworkCache": {
                "type": "boolean",
                "description": "%chrome.disableNetworkCache.description%",
                "default": true
              },
              "urlFilter": {
                "type": "string",
                "description": "%chrome.urlFilter.description%",
                "default": ""
              },
              "targetTypes": {
                "type": [
                  "array",
                  "null"
                ],
                "description": "%chrome.targetTypes.description%",
                "default": [
                  "page"
                ]
              },
              "showAsyncStacks": {
                "type": "boolean",
                "description": "%chrome.showAsyncStacks.description%",
                "default": true
              }
            }
          }
        }
      }
    ],
    "menus": {
      "debug/callstack/context": [
        {
          "command": "extension.chrome-debug.toggleSkippingFile",
          "group": "navigation",
          "when": "inDebugMode && debugType == 'chrome' && callStackItemType == 'stackFrame'"
        },
        {
          "command": "extension.chrome-debug.toggleSmartStep",
          "group": "navigation",
          "when": "inDebugMode && debugType == 'chrome' && callStackItemType == 'stackFrame'"
        }
      ]
    },
    "commands": [
      {
        "command": "extension.chrome-debug.toggleSkippingFile",
        "title": "%chrome.toggleSkipping.title%"
      },
      {
        "command": "extension.chrome-debug.toggleSmartStep",
        "title": "%chrome.toggleSmartStep.title%"
      }
    ],
    "keybindings": [
      {
        "command": "extension.node-debug.pickLoadedScript",
        "key": "ctrl+f4",
        "mac": "cmd+f4",
        "when": "debugType == 'chrome'"
      }
    ]
  }
}<|MERGE_RESOLUTION|>--- conflicted
+++ resolved
@@ -29,15 +29,12 @@
     "vscode-nls": "^4.0.0"
   },
   "devDependencies": {
-<<<<<<< HEAD
     "@types/lodash": "^4.14.120",
     "@types/mocha": "^2.2.48",
-=======
-    "@types/chai": "^4.1.7",
-    "@types/mocha": "^2.2.35",
->>>>>>> 2f65e12b
     "@types/mockery": "^1.4.29",
     "@types/node": "^8.10.39",
+    "@types/chai": "^4.1.7",
+
     "@types/puppeteer": "^1.12.3",
     "@types/source-map": "^0.1.27",
     "@types/tmp": "0.0.32",
@@ -54,11 +51,8 @@
     "http-server": "^0.10.0",
     "minimist": "^1.2.0",
     "mocha": "^5.2.0",
-<<<<<<< HEAD
     "mocha-junit-reporter": "^1.21.0",
-=======
     "mocha-multi-reporters": "^1.1.7",
->>>>>>> 2f65e12b
     "mockery": "^1.7.0",
     "puppeteer": "^1.13.0",
     "tmp": "0.0.31",
@@ -86,11 +80,7 @@
     "start": "node out/src/chromeDebug.js --server=4712",
     "test": "mocha --exit --timeout 20000 -s 2000 -u tdd --colors \"./out/test/*.test.js\"",
     "intTest": "mocha --exit --timeout 20000 -s 3500 -u tdd --colors --reporter node_modules/vscode-chrome-debug-core-testsupport/out/loggingReporter.js ./out/test/int/*.test.js",
-<<<<<<< HEAD
-    "frameworkTest": "mocha --exit --timeout 20000 -s 3500 -u tdd --colors --reporter node_modules/vscode-chrome-debug-core-testsupport/out/loggingReporter.js ./out/test/int/framework/*.test.js",
-=======
     "frameworkTest": "mocha --exit --timeout 20000 -s 3500 -u tdd --colors --reporter mocha-multi-reporters --reporter-options configFile=test/int/testConfig.json ./out/test/int/framework/*.test.js",
->>>>>>> 2f65e12b
     "lint": "gulp tslint",
     "vscode:prepublish": "gulp verify-no-linked-modules",
     "postinstall": "node ./node_modules/vscode/bin/install",
