--- conflicted
+++ resolved
@@ -24,13 +24,9 @@
   ],
   "license": "SEE LICENSE IN LICENSE.txt",
   "dependencies": {
-<<<<<<< HEAD
     "reflect-metadata": "^0.1.13",
+    "mocha-junit-reporter": "^1.18.0",
     "vscode-chrome-debug-core": "git+https://github.com/Microsoft/vscode-chrome-debug-core.git#v2",
-=======
-    "mocha-junit-reporter": "^1.18.0",
-    "vscode-chrome-debug-core": "^6.7.48",
->>>>>>> 482afa26
     "vscode-debugadapter": "^1.32.1",
     "vscode-nls": "^4.0.0",
     "vscode-uri": "^1.0.6"
