{
  "name": "debugger-for-chrome",
  "displayName": "Debugger for Chrome",
  "version": "4.11.3",
  "icon": "images/icon.png",
  "description": "%extension.description%",
  "author": {
    "name": "Microsoft Corporation"
  },
  "repository": {
    "type": "git",
    "url": "https://github.com/Microsoft/vscode-chrome-debug"
  },
  "publisher": "msjsdiag",
  "bugs": "https://github.com/microsoft/vscode-chrome-debug/issues",
  "engines": {
    "vscode": "^1.17.0"
  },
  "categories": [
    "Debuggers"
  ],
  "keywords": [
    "multi-root ready"
  ],
  "license": "SEE LICENSE IN LICENSE.txt",
  "dependencies": {
    "vscode-chrome-debug-core": "git+https://github.com/Microsoft/vscode-chrome-debug-core.git#v2",
    "vscode-debugadapter": "^1.32.1",
    "vscode-nls": "^4.0.0"
  },
  "devDependencies": {
<<<<<<< HEAD
=======
    "@types/chai": "^4.1.7",
    "@types/chai-string": "^1.4.1",
>>>>>>> 2fd32600
    "@types/lodash": "^4.14.120",
    "@types/mocha": "^2.2.48",
    "@types/mockery": "^1.4.29",
    "@types/node": "^8.10.39",
<<<<<<< HEAD
    "@types/chai": "^4.1.7",

=======
>>>>>>> 2fd32600
    "@types/puppeteer": "^1.12.3",
    "@types/source-map": "^0.1.27",
    "@types/tmp": "0.0.32",
    "chai": "^4.2.0",
    "chai-string": "^1.5.0",
    "concurrently": "^3.1.0",
    "del": "^3.0.0",
    "event-stream": "^3.3.4",
    "glob": "^7.1.1",
    "gulp": "^4.0.0",
    "gulp-sourcemaps": "^2.6.4",
    "gulp-tslint": "^8.1.3",
    "gulp-typescript": "^4.0.1",
    "gulp-util": "^3.0.8",
    "http-server": "^0.10.0",
    "lodash": "^4.17.11",
    "minimist": "^1.2.0",
    "mocha": "^5.2.0",
    "mocha-junit-reporter": "^1.21.0",
    "mocha-multi-reporters": "^1.1.7",
    "mockery": "^1.7.0",
    "puppeteer": "^1.13.0",
    "source-map-support": "^0.5.11",
    "tmp": "0.0.31",
    "ts-loader": "^1.0.0",
    "tslint": "^5.7.0",
    "typemoq": "^2.1.0",
    "typescript": "^3.3.3333",
    "vsce": "^1.48.0",
    "vscode": "^1.1.30",
    "vscode-chrome-debug-core-testsupport": "^4.0.0",
    "vscode-debugadapter-testsupport": "^1.33.0",
    "vscode-debugprotocol": "^1.32.0",
    "vscode-nls-dev": "^3.2.6"
  },
  "main": "./out/src/extension",
  "activationEvents": [
    "onDebugInitialConfigurations",
    "onDebugResolve:chrome",
    "onCommand:extension.chrome-debug.toggleSkippingFile",
    "onCommand:extension.chrome-debug.toggleSmartStep"
  ],
  "scripts": {
    "build": "gulp build",
    "watch": "gulp watch",
    "start": "node out/src/chromeDebug.js --server=4712",
    "test": "mocha --exit --timeout 20000 -s 2000 -u tdd --colors \"./out/test/*.test.js\"",
    "intTest": "mocha --exit --timeout 20000 -s 3500 -u tdd --colors --reporter node_modules/vscode-chrome-debug-core-testsupport/out/loggingReporter.js ./out/test/int/*.test.js",
    "frameworkTest": "mocha --exit --timeout 20000 -s 3500 -u tdd --colors --reporter mocha-multi-reporters --reporter-options configFile=test/int/testConfig.json ./out/test/int/framework/*.test.js",
    "allIntTest": "mocha --require source-map-support/register --exit --timeout 20000 -s 3500 -u tdd --colors --reporter node_modules/vscode-chrome-debug-core-testsupport/out/loggingReporter.js ./out/test/int/**/*.test.js",
    "lint": "gulp tslint",
    "vscode:prepublish": "gulp verify-no-linked-modules",
    "postinstall": "node ./node_modules/vscode/bin/install",
    "patch": "npm version patch -m '%s'",
    "minor": "npm version minor -m '%s'",
    "major": "npm version major -m '%s'",
    "package": "gulp package"
  },
  "contributes": {
    "breakpoints": [
      {
        "language": "javascript"
      },
      {
        "language": "typescriptreact"
      },
      {
        "language": "javascriptreact"
      },
      {
        "language": "fsharp"
      }
    ],
    "debuggers": [
      {
        "type": "chrome",
        "label": "Chrome",
        "program": "./out/src/chromeDebug.js",
        "runtime": "node",
        "aiKey": "AIF-d9b70cd4-b9f9-4d70-929b-a071c400b217",
        "languages": [
          "javascript",
          "typescript",
          "javascriptreact",
          "typescriptreact"
        ],
        "configurationSnippets": [
          {
            "label": "Chrome: Launch",
            "description": "Launch Chrome to debug a URL",
            "body": {
              "type": "chrome",
              "request": "launch",
              "name": "Launch Chrome",
              "url": "http://localhost:8080",
              "webRoot": "^\"${2:\\${workspaceFolder\\}}\""
            }
          },
          {
            "label": "Chrome: Attach",
            "description": "Attach to an instance of Chrome already in debug mode",
            "body": {
              "type": "chrome",
              "request": "attach",
              "name": "Attach to Chrome",
              "port": 9222,
              "webRoot": "^\"${2:\\${workspaceFolder\\}}\""
            }
          }
        ],
        "configurationAttributes": {
          "launch": {
            "required": [],
            "properties": {
              "port": {
                "type": "number",
                "description": "%chrome.port.description%",
                "default": 9222
              },
              "address": {
                "type": "string",
                "description": "%chrome.address.description%",
                "default": "127.0.0.1"
              },
              "file": {
                "type": "string",
                "description": "%chrome.file.description%",
                "default": "${workspaceFolder}/index.html"
              },
              "url": {
                "type": "string",
                "description": "%chrome.url.description%",
                "default": "http://localhost:8080"
              },
              "webRoot": {
                "type": "string",
                "description": "%chrome.webRoot.description%",
                "default": "${workspaceFolder}"
              },
              "pathMapping": {
                "type": "object",
                "description": "%chrome.pathMapping.description%",
                "default": {
                  "/": "${workspaceFolder}"
                }
              },
              "runtimeExecutable": {
                "type": [
                  "string",
                  "null"
                ],
                "description": "%chrome.runtimeExecutable.description%",
                "default": null
              },
              "runtimeArgs": {
                "type": "array",
                "description": "%chrome.runtimeArgs.description%",
                "items": {
                  "type": "string"
                },
                "default": []
              },
              "env": {
                "type": "object",
                "description": "%chrome.env.description%",
                "default": {}
              },
              "cwd": {
                "type": "string",
                "description": "%chrome.cwd.description%",
                "default": null
              },
              "sourceMaps": {
                "type": "boolean",
                "description": "%chrome.sourceMaps.description%",
                "default": true
              },
              "diagnosticLogging": {
                "type": "boolean",
                "description": "%chrome.diagnosticLogging.description%",
                "default": true,
                "deprecationMessage": "'diagnosticLogging' is deprecated. Use 'trace' instead."
              },
              "verboseDiagnosticLogging": {
                "type": "boolean",
                "description": "%chrome.verboseDiagnosticLogging.description%",
                "default": true,
                "deprecationMessage": "'verboseDiagnosticLogging' is deprecated. Use 'trace' instead."
              },
              "trace": {
                "type": [
                  "boolean",
                  "string"
                ],
                "enum": [
                  "verbose",
                  true
                ],
                "default": true,
                "description": "%chrome.trace.description%"
              },
              "userDataDir": {
                "type": [
                  "string",
                  "boolean"
                ],
                "description": "%chrome.userDataDir.description%",
                "default": true
              },
              "sourceMapPathOverrides": {
                "type": "object",
                "description": "%chrome.sourceMapPathOverrides.description%",
                "default": {
                  "webpack:///./*": "${webRoot}/*",
                  "webpack:///src/*": "${webRoot}/*",
                  "webpack:///*": "*",
                  "webpack:///./~/*": "${webRoot}/node_modules/*",
                  "meteor://💻app/*": "${webRoot}/*"
                }
              },
              "smartStep": {
                "type": "boolean",
                "description": "%chrome.smartStep.description%",
                "default": true
              },
              "skipFiles": {
                "type": "array",
                "description": "%chrome.skipFiles.description%",
                "default": []
              },
              "timeout": {
                "type": "number",
                "description": "%chrome.timeout.description%",
                "default": 10000
              },
              "disableNetworkCache": {
                "type": "boolean",
                "description": "%chrome.disableNetworkCache.description%",
                "default": true
              },
              "urlFilter": {
                "type": "string",
                "description": "%chrome.urlFilter.description%",
                "default": ""
              },
              "showAsyncStacks": {
                "type": "boolean",
                "description": "%chrome.showAsyncStacks.description%",
                "default": true
              },
              "breakOnLoad": {
                "type": "boolean",
                "description": "%chrome.breakOnLoad.description%",
                "default": true
              },
              "breakOnLoadStrategy": {
                "type": "string",
                "enum": [
                  "instrument",
                  "regex"
                ],
                "enumDescriptions": [
                  "%chrome.breakOnLoadStrategy.instrument.description%",
                  "%chrome.breakOnLoadStrategy.regex.description%"
                ],
                "description": "%chrome.breakOnLoadStrategy.description%",
                "default": "instrument"
              },
              "targetTypes": {
                "type": [
                  "array",
                  "null"
                ],
                "description": "%chrome.targetTypes.description%",
                "default": [
                  "page"
                ]
              }
            }
          },
          "attach": {
            "required": [
              "port"
            ],
            "properties": {
              "port": {
                "type": "number",
                "description": "%chrome.port.description%",
                "default": 9222
              },
              "address": {
                "type": "string",
                "description": "%chrome.address.description%",
                "default": "127.0.0.1"
              },
              "sourceMaps": {
                "type": "boolean",
                "description": "%chrome.sourceMaps.description%",
                "default": true
              },
              "diagnosticLogging": {
                "type": "boolean",
                "description": "%chrome.diagnosticLogging.description%",
                "default": true,
                "deprecationMessage": "'diagnosticLogging' is deprecated. Use 'trace' instead."
              },
              "verboseDiagnosticLogging": {
                "type": "boolean",
                "description": "%chrome.verboseDiagnosticLogging.description%",
                "default": true,
                "deprecationMessage": "'verboseDiagnosticLogging' is deprecated. Use 'trace' instead."
              },
              "trace": {
                "type": [
                  "boolean",
                  "string"
                ],
                "enum": [
                  "verbose",
                  true
                ],
                "default": true,
                "description": "%chrome.trace.description%"
              },
              "url": {
                "type": "string",
                "description": "%chrome.url.description%",
                "default": "http://localhost:8080"
              },
              "webRoot": {
                "type": "string",
                "description": "%chrome.webRoot.description%",
                "default": "${workspaceFolder}"
              },
              "pathMapping": {
                "type": "object",
                "description": "%chrome.pathMapping.description%",
                "default": {}
              },
              "sourceMapPathOverrides": {
                "type": "object",
                "description": "%chrome.sourceMapPathOverrides.description%",
                "default": {}
              },
              "smartStep": {
                "type": "boolean",
                "description": "%chrome.smartStep.description%",
                "default": true
              },
              "skipFiles": {
                "type": "array",
                "description": "%chrome.skipFiles.description%",
                "default": []
              },
              "timeout": {
                "type": "number",
                "description": "%chrome.timeout.description%",
                "default": 10000
              },
              "disableNetworkCache": {
                "type": "boolean",
                "description": "%chrome.disableNetworkCache.description%",
                "default": true
              },
              "urlFilter": {
                "type": "string",
                "description": "%chrome.urlFilter.description%",
                "default": ""
              },
              "targetTypes": {
                "type": [
                  "array",
                  "null"
                ],
                "description": "%chrome.targetTypes.description%",
                "default": [
                  "page"
                ]
              },
              "showAsyncStacks": {
                "type": "boolean",
                "description": "%chrome.showAsyncStacks.description%",
                "default": true
              }
            }
          }
        }
      }
    ],
    "menus": {
      "debug/callstack/context": [
        {
          "command": "extension.chrome-debug.toggleSkippingFile",
          "group": "navigation",
          "when": "inDebugMode && debugType == 'chrome' && callStackItemType == 'stackFrame'"
        },
        {
          "command": "extension.chrome-debug.toggleSmartStep",
          "group": "navigation",
          "when": "inDebugMode && debugType == 'chrome' && callStackItemType == 'stackFrame'"
        }
      ]
    },
    "commands": [
      {
        "command": "extension.chrome-debug.toggleSkippingFile",
        "title": "%chrome.toggleSkipping.title%"
      },
      {
        "command": "extension.chrome-debug.toggleSmartStep",
        "title": "%chrome.toggleSmartStep.title%"
      }
    ],
    "keybindings": [
      {
        "command": "extension.node-debug.pickLoadedScript",
        "key": "ctrl+f4",
        "mac": "cmd+f4",
        "when": "debugType == 'chrome'"
      }
    ]
  }
}<|MERGE_RESOLUTION|>--- conflicted
+++ resolved
@@ -29,20 +29,12 @@
     "vscode-nls": "^4.0.0"
   },
   "devDependencies": {
-<<<<<<< HEAD
-=======
+    "@types/lodash": "^4.14.120",
+    "@types/mocha": "^2.2.48",
     "@types/chai": "^4.1.7",
     "@types/chai-string": "^1.4.1",
->>>>>>> 2fd32600
-    "@types/lodash": "^4.14.120",
-    "@types/mocha": "^2.2.48",
     "@types/mockery": "^1.4.29",
     "@types/node": "^8.10.39",
-<<<<<<< HEAD
-    "@types/chai": "^4.1.7",
-
-=======
->>>>>>> 2fd32600
     "@types/puppeteer": "^1.12.3",
     "@types/source-map": "^0.1.27",
     "@types/tmp": "0.0.32",
