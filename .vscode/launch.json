{
    "version": "0.1.0",
    "configurations": [
        {
            "name": "launch as server",
            "type": "node",
            "protocol": "inspector",
            "request": "launch",
            "cwd": "${workspaceFolder}",
            "program": "${workspaceFolder}/out/src/chromeDebug.js",
            "args": [ "--server=4712" ],
            "outFiles": ["${workspaceFolder}/out/**/*.js"]
        },
        {
            // "debugServer": 4712,
            "name": "test",
            "type": "node",
            "protocol": "inspector",
            "request": "launch",
            "cwd": "${workspaceFolder}",
            "program": "${workspaceFolder}/node_modules/mocha/bin/_mocha",
            "args": [
                "-u", "tdd",
				"--colors",
				"out/test/*.test.js",
                "--timeout", "1800000",
            ],
            "outFiles": ["${workspaceFolder}/out/**/*.js"]
        },
        {
            "type": "node",
            "request": "launch",
            "name": "intTest",
            "program": "${workspaceFolder}/node_modules/mocha/bin/_mocha",
            "args": [
                "-u", "tdd",
                "--timeout", "999999",
                "--colors",
                "--reporter", "node_modules/vscode-chrome-debug-core-testsupport/out/loggingReporter.js",
                "${workspaceFolder}/out/test/int/*.test.js"
            ],
            "skipFiles": ["<node_internals>/**"],
            "outFiles": [
                "${workspaceFolder}/out/**/*.js"
            ]
        },
        {
            "type": "node",
            "request": "launch",
            "name": "frameworkTest",
            "program": "${workspaceFolder}/node_modules/mocha/bin/_mocha",
            "args": [
                "-u", "tdd",
                "--timeout", "999999",
                "--colors",
                "--reporter", "node_modules/vscode-chrome-debug-core-testsupport/out/loggingReporter.js",
                "${workspaceFolder}/out/test/int/framework/*.test.js"
            ],
            "skipFiles": ["<node_internals>/**"],
            "outFiles": [
                "${workspaceFolder}/out/**/*.js"
            ]
        },
        {
            "type": "node",
            "request": "launch",
            "name": "debug integration test",
            "program": "${workspaceFolder}/node_modules/mocha/bin/_mocha",
            "env": {
                // TEST_DA_PORT: Enable this to debug the debug-adapter while the tests are running (The test will look for a debug-adapter server on port 4712 instead of launching a new one)
                // "TEST_DA_PORT": "4712",
                // TEST_TIMEOUT_MULTIPLIER: The tests have long timeouts for the CI server. While debugging locally it's sometimes useful to reduce the timeouts, to be able to run all the tests faster when they are failing. This value is a multiplier that will be applied to all timeouts using during the tests... (Work in progress)
                "TEST_TIMEOUT_MULTIPLIER": "0.4",
                // TEST_DA_HIDE_WINDOWS: Enable this to hinde the windows that the test create (e.g.: Chrome windows, and Power Shell windows)
                // "TEST_DA_HIDE_WINDOWS": "true",
            },
            "args": [
                "--require", "source-map-support/register",
                "-u", "tdd",
                "--timeout", "9999999",
                "--colors",
<<<<<<< HEAD
                "--grep", "breakpoint when using an escape character",
=======
                "--grep", "url in sources",
>>>>>>> 34e17e8c
                "--reporter", "node_modules/vscode-chrome-debug-core-testsupport/out/loggingReporter.js",
                "${workspaceFolder}/out/test/int/**/*.test.js",
            ],
            "skipFiles": [
                "<node_internals>/**",
                "methodsCalledLogger.ts",
                "source-map-support.js",
                "logger.ts",
                "printObjectDescription.ts",
                "runnable.js",
                "runner.js",
                "next_tick.js",
                "hook.js",
                "/suite.js",
                "context.js",
            ],
            "outFiles": [
                "${workspaceFolder}/out/**/*.js"
            ]
        },
        {
			"name": "Run Extension",
			"type": "extensionHost",
			"request": "launch",
			"runtimeExecutable": "${execPath}",
			"args": [
				"--extensionDevelopmentPath=${workspaceFolder}"
			],
			"outFiles": [ "${workspaceFolder}/out/**/*.js" ]
		},
        {
            "name": "attach chrome-debug",
            "type": "node",
            "request": "attach",
            "protocol": "inspector",
            "port": 1235,
            "outFiles": ["${workspaceFolder}/out/**/*.js"],
            "internalConsoleOptions": "openOnSessionStart",
            "smartStep": true
        },
        {
            "name": "Debug gulpfile",
            "type": "node",
            "request": "launch",
            "protocol": "inspector",

            "cwd": "${workspaceFolder}",
            "program": "${workspaceFolder}/node_modules/gulp/bin/gulp.js",
            "args": [
                "build"
            ],
            "internalConsoleOptions": "openOnSessionStart"
        }
    ]
}<|MERGE_RESOLUTION|>--- conflicted
+++ resolved
@@ -79,11 +79,7 @@
                 "-u", "tdd",
                 "--timeout", "9999999",
                 "--colors",
-<<<<<<< HEAD
-                "--grep", "breakpoint when using an escape character",
-=======
                 "--grep", "url in sources",
->>>>>>> 34e17e8c
                 "--reporter", "node_modules/vscode-chrome-debug-core-testsupport/out/loggingReporter.js",
                 "${workspaceFolder}/out/test/int/**/*.test.js",
             ],
