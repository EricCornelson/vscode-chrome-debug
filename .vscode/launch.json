{
    "version": "0.1.0",
    "configurations": [
        {
            "name": "launch as server",
            "type": "node",
            "protocol": "inspector",
            "request": "launch",
            "cwd": "${workspaceFolder}",
            "program": "${workspaceFolder}/out/src/chromeDebug.js",
            "args": [ "--server=4712" ],
            "outFiles": ["${workspaceFolder}/out/**/*.js"]
        },
        {
            // "debugServer": 4712,
            "name": "test",
            "type": "node",
            "protocol": "inspector",
            "request": "launch",
            "cwd": "${workspaceFolder}",
            "program": "${workspaceFolder}/node_modules/mocha/bin/_mocha",
            "args": [
                "-u", "tdd",
				"--colors",
				"out/test/*.test.js",
                "--timeout", "1800000",
            ],
            "outFiles": ["${workspaceFolder}/out/**/*.js"]
        },
        {
            "type": "node",
            "request": "launch",
            "name": "intTest",
            "program": "${workspaceFolder}/node_modules/mocha/bin/_mocha",
            "args": [
                "-u", "tdd",
                "--timeout", "999999",
                "--colors",
                "--reporter", "node_modules/vscode-chrome-debug-core-testsupport/out/loggingReporter.js",
                "${workspaceFolder}/out/test/int/*.test.js"
            ],
            "skipFiles": ["<node_internals>/**"],
            "outFiles": [
                "${workspaceFolder}/out/**/*.js"
            ]
        },
        {
            "type": "node",
            "request": "launch",
            "name": "frameworkTest",
            "program": "${workspaceFolder}/node_modules/mocha/bin/_mocha",
            "args": [
                "-u", "tdd",
                "--timeout", "999999",
                "--colors",
                "--reporter", "node_modules/vscode-chrome-debug-core-testsupport/out/loggingReporter.js",
                "${workspaceFolder}/out/test/int/framework/*.test.js"
            ],
            "skipFiles": ["<node_internals>/**"],
            "outFiles": [
                "${workspaceFolder}/out/**/*.js"
            ]
        },
        {
            "type": "node",
            "request": "launch",
            "name": "debug integration test",
            "program": "${workspaceFolder}/node_modules/mocha/bin/_mocha",
            "env": {
                // TEST_DA_PORT: Enable this to debug the debug-adapter while the tests are running (The test will look for a debug-adapter server on port 4712 instead of launching a new one)
                "TEST_DA_PORT": "4712",
                // TEST_TIMEOUT_MULTIPLIER: The tests have long timeouts for the CI server. While debugging locally it's sometimes useful to reduce the timeouts, to be able to run all the tests faster when they are failing. This value is a multiplier that will be applied to all timeouts using during the tests... (Work in progress)
                "TEST_TIMEOUT_MULTIPLIER": "0.4",
                // TEST_DA_HIDE_WINDOWS: Enable this to hinde the windows that the test create (e.g.: Chrome windows, and Power Shell windows)
                // "TEST_DA_HIDE_WINDOWS": "true",
            },
            "args": [
                "--require", "source-map-support/register",
                "-u", "tdd",
                "--timeout", "999999",
                "--colors",
<<<<<<< HEAD
                "--grep", ".html file source",
=======
                "--grep", "modify variable",
>>>>>>> 3bc12bdb
                "--reporter", "node_modules/vscode-chrome-debug-core-testsupport/out/loggingReporter.js",
                "${workspaceFolder}/out/test/int/**/*.test.js",
            ],
            "skipFiles": [
                "<node_internals>/**",
                "methodsCalledLogger.ts",
                "printObjectDescription.ts",
                "runnable.js",
                "runner.js",
                "next_tick.js",
                "hook.js",
                "/suite.js",
                "context.js",
            ],
            "outFiles": [
                "${workspaceFolder}/out/**/*.js"
            ]
        },
        {
			"name": "Run Extension",
			"type": "extensionHost",
			"request": "launch",
			"runtimeExecutable": "${execPath}",
			"args": [
				"--extensionDevelopmentPath=${workspaceFolder}"
			],
			"outFiles": [ "${workspaceFolder}/out/**/*.js" ]
		},
        {
            "name": "attach chrome-debug",
            "type": "node",
            "request": "attach",
            "protocol": "inspector",
            "port": 1235,
            "outFiles": ["${workspaceFolder}/out/**/*.js"],
            "internalConsoleOptions": "openOnSessionStart",
            "smartStep": true
        },
        {
            "name": "Debug gulpfile",
            "type": "node",
            "request": "launch",
            "protocol": "inspector",

            "cwd": "${workspaceFolder}",
            "program": "${workspaceFolder}/node_modules/gulp/bin/gulp.js",
            "args": [
                "build"
            ],
            "internalConsoleOptions": "openOnSessionStart"
        }
    ]
}<|MERGE_RESOLUTION|>--- conflicted
+++ resolved
@@ -79,11 +79,7 @@
                 "-u", "tdd",
                 "--timeout", "999999",
                 "--colors",
-<<<<<<< HEAD
                 "--grep", ".html file source",
-=======
-                "--grep", "modify variable",
->>>>>>> 3bc12bdb
                 "--reporter", "node_modules/vscode-chrome-debug-core-testsupport/out/loggingReporter.js",
                 "${workspaceFolder}/out/test/int/**/*.test.js",
             ],
