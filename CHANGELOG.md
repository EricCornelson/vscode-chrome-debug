--- conflicted
+++ resolved
@@ -1,5 +1,3 @@
-<<<<<<< HEAD
-=======
 ## 4.11.7
 * Support clearing the current color in console.log color format args - [microsoft/vscode#76550](https://github.com/microsoft/vscode#76550)
 
@@ -9,7 +7,6 @@
 ## 4.11.4
 * Fix debugging in a remote window with chrome-debug as a UI extension - [#832](https://github.com/microsoft/vscode-chrome-debug/issues/832)
 
->>>>>>> 075b94d8
 ## 4.11.3
 * Fix frames labeled as `smartStep` when they shouldn't be - [Microsoft/vscode#68127](https://github.com/microsoft/vscode/issues/68127)
 * Fix slow attach when files don't exist on disk - [Microsoft/vscode#69118](https://github.com/microsoft/vscode/issues/69118)
