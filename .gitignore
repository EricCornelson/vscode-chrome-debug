.DS_Store
.browse.VC.db
vscode-chrome-debug.txt
npm-debug.log
*.vsix

lib/
node_modules/
/out/
typings/
testapp/.vscode/chrome
testapp/**/out/
test-results.xml
bin
obj
<<<<<<< HEAD
logs/
=======
logs
>>>>>>> 075b94d8
<|MERGE_RESOLUTION|>--- conflicted
+++ resolved
@@ -13,8 +13,4 @@
 test-results.xml
 bin
 obj
-<<<<<<< HEAD
-logs/
-=======
-logs
->>>>>>> 075b94d8
+logs